--- conflicted
+++ resolved
@@ -135,27 +135,15 @@
 func (c *client) close() {
 	delete(c.p.clients, c)
 
-<<<<<<< HEAD
-	atomic.AddInt64(&c.p.countClients, -1)
+	atomic.AddInt64(c.p.countClients, -1)
 
 	switch c.state {
 	case clientStatePlay:
-		atomic.AddInt64(&c.p.countReaders, -1)
+		atomic.AddInt64(c.p.countReaders, -1)
 		c.p.readersMap.remove(c)
 
 	case clientStateRecord:
-		atomic.AddInt64(&c.p.countPublishers, -1)
-=======
-	atomic.AddInt64(c.p.countClient, -1)
-
-	switch c.state {
-	case clientStatePlay:
-		atomic.AddInt64(c.p.countReader, -1)
-		c.p.readersMap.remove(c)
-
-	case clientStateRecord:
-		atomic.AddInt64(c.p.countPublisher, -1)
->>>>>>> f9b67685
+		atomic.AddInt64(c.p.countPublishers, -1)
 
 		if c.streamProtocol == gortsplib.StreamProtocolUDP {
 			for _, track := range c.streamTracks {
